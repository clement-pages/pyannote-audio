# MIT License
#
# Copyright (c) 2020- CNRS
#
# Permission is hereby granted, free of charge, to any person obtaining a copy
# of this software and associated documentation files (the "Software"), to deal
# in the Software without restriction, including without limitation the rights
# to use, copy, modify, merge, publish, distribute, sublicense, and/or sell
# copies of the Software, and to permit persons to whom the Software is
# furnished to do so, subject to the following conditions:
#
# The above copyright notice and this permission notice shall be included in all
# copies or substantial portions of the Software.
#
# THE SOFTWARE IS PROVIDED "AS IS", WITHOUT WARRANTY OF ANY KIND, EXPRESS OR
# IMPLIED, INCLUDING BUT NOT LIMITED TO THE WARRANTIES OF MERCHANTABILITY,
# FITNESS FOR A PARTICULAR PURPOSE AND NONINFRINGEMENT. IN NO EVENT SHALL THE
# AUTHORS OR COPYRIGHT HOLDERS BE LIABLE FOR ANY CLAIM, DAMAGES OR OTHER
# LIABILITY, WHETHER IN AN ACTION OF CONTRACT, TORT OR OTHERWISE, ARISING FROM,
# OUT OF OR IN CONNECTION WITH THE SOFTWARE OR THE USE OR OTHER DEALINGS IN THE
# SOFTWARE.

import itertools
import math
import random
from typing import Dict, Sequence, Union

import matplotlib.pyplot as plt
import numpy as np
import torch
from pyannote.database.protocol.protocol import Scope, Subset
from pytorch_lightning.loggers import MLFlowLogger, TensorBoardLogger
from torch.utils.data._utils.collate import default_collate
from torchaudio.backend.common import AudioMetaData
from torchmetrics import Metric
from torchmetrics.classification import BinaryAUROC, MulticlassAUROC, MultilabelAUROC

from pyannote.audio.core.task import Problem, Task, get_dtype
from pyannote.audio.utils.random import create_rng_for_worker

Subsets = list(Subset.__args__)
Scopes = list(Scope.__args__)


class SegmentationTask(Task):
    """Methods common to most segmentation tasks"""

    def get_file(self, file_id):
        file = dict()

        file["audio"] = str(self.prepared_data["audio-path"][file_id], encoding="utf-8")

        _audio_info = self.prepared_data["audio-info"][file_id]
        _encoding = self.prepared_data["audio-encoding"][file_id]

        sample_rate = _audio_info["sample_rate"]
        num_frames = _audio_info["num_frames"]
        num_channels = _audio_info["num_channels"]
        bits_per_sample = _audio_info["bits_per_sample"]
        encoding = str(_encoding, encoding="utf-8")
        file["torchaudio.info"] = AudioMetaData(
            sample_rate=sample_rate,
            num_frames=num_frames,
            num_channels=num_channels,
            bits_per_sample=bits_per_sample,
            encoding=encoding,
        )

        return file

    def default_metric(
        self,
    ) -> Union[Metric, Sequence[Metric], Dict[str, Metric]]:
        """Returns macro-average of the area under the ROC curve"""

        num_classes = len(self.specifications.classes)
        if self.specifications.problem == Problem.BINARY_CLASSIFICATION:
            return BinaryAUROC(compute_on_cpu=True)
        elif self.specifications.problem == Problem.MULTI_LABEL_CLASSIFICATION:
            return MultilabelAUROC(num_classes, average="macro", compute_on_cpu=True)
        elif self.specifications.problem == Problem.MONO_LABEL_CLASSIFICATION:
            return MulticlassAUROC(num_classes, average="macro", compute_on_cpu=True)
        else:
            raise RuntimeError(
                f"The {self.specifications.problem} problem type hasn't been given a default segmentation metric yet."
            )

    def train__iter__helper(self, rng: random.Random, **filters):
        """Iterate over training samples with optional domain filtering

        Parameters
        ----------
        rng : random.Random
            Random number generator
        filters : dict, optional
            When provided (as {key: value} dict), filter training files so that
            only files such as file[key] == value are used for generating chunks.

        Yields
        ------
        chunk : dict
            Training chunks.
        """

        # indices of training files that matches domain filters
        training = self.prepared_data["audio-metadata"]["subset"] == Subsets.index(
            "train"
        )
        for key, value in filters.items():
<<<<<<< HEAD
            training &= self.prepared_data["audio-metadata"][key] == self.prepared_data[
                "metadata"
            ][key].index(value)
        file_ids = np.where(training)[0]

        # turn annotated duration into a probability distribution
        annotated_duration = self.prepared_data["audio-annotated"][file_ids]
        prob_annotated_duration = annotated_duration / np.sum(annotated_duration)
=======
            training &= self.metadata[key] == self.metadata_unique_values[key].index(
                value
            )
        file_ids = np.where(training)[0]

        # turn annotated duration into a probability distribution
        annotated_duration = self.annotated_duration[file_ids]
        cum_prob_annotated_duration = np.cumsum(
            annotated_duration / np.sum(annotated_duration)
        )
>>>>>>> 8f477fad

        duration = self.duration

        num_chunks_per_file = getattr(self, "num_chunks_per_file", 1)

        while True:
            # select one file at random (with probability proportional to its annotated duration)
            file_id = file_ids[cum_prob_annotated_duration.searchsorted(rng.random())]

            # generate `num_chunks_per_file` chunks from this file
            for _ in range(num_chunks_per_file):
                # find indices of annotated regions in this file
                annotated_region_indices = np.where(
                    self.prepared_data["annotations-regions"]["file_id"] == file_id
                )[0]

                # turn annotated regions duration into a probability distribution
<<<<<<< HEAD
                prob_annotated_regions_duration = self.prepared_data[
                    "annotations-regions"
                ]["duration"][annotated_region_indices] / np.sum(
                    self.prepared_data["annotations-regions"]["duration"][
                        annotated_region_indices
                    ]
=======
                cum_prob_annotated_regions_duration = np.cumsum(
                    self.annotated_regions["duration"][annotated_region_indices]
                    / np.sum(
                        self.annotated_regions["duration"][annotated_region_indices]
                    )
>>>>>>> 8f477fad
                )

                # selected one annotated region at random (with probability proportional to its duration)
                annotated_region_index = annotated_region_indices[
                    cum_prob_annotated_regions_duration.searchsorted(rng.random())
                ]

                # select one chunk at random in this annotated region
                _, region_duration, start = self.prepared_data["annotations-regions"][
                    annotated_region_index
                ]
                start_time = rng.uniform(start, start + region_duration - duration)

                yield self.prepare_chunk(file_id, start_time, duration)

    def train__iter__(self):
        """Iterate over training samples

        Yields
        ------
        dict:
            X: (time, channel)
                Audio chunks.
            y: (frame, )
                Frame-level targets. Note that frame < time.
                `frame` is infered automagically from the
                example model output.
            ...
        """

        # create worker-specific random number generator
        rng = create_rng_for_worker(self.model)

        balance = getattr(self, "balance", None)
        if balance is None:
            chunks = self.train__iter__helper(rng)

        else:
            # create a subchunk generator for each combination of "balance" keys
            subchunks = dict()
            for product in itertools.product(
                *[self.prepared_data["metadata"][key] for key in balance]
            ):
                # we iterate on the cartesian product of the values in metadata_unique_values
                # eg: for balance=["database", "split"], with 2 databases and 2 splits:
                # ("DIHARD", "A"), ("DIHARD", "B"), ("REPERE", "A"), ("REPERE", "B")
                filters = {key: value for key, value in zip(balance, product)}
                subchunks[product] = self.train__iter__helper(rng, **filters)

        while True:
            # select one subchunk generator at random (with uniform probability)
            # so that it is balanced on average
            if balance is not None:
                chunks = subchunks[rng.choice(list(subchunks))]

            # generate random chunk
            yield next(chunks)

    def collate_X(self, batch) -> torch.Tensor:
        return default_collate([b["X"] for b in batch])

    def collate_y(self, batch) -> torch.Tensor:
        return default_collate([b["y"].data for b in batch])

    def collate_meta(self, batch) -> torch.Tensor:
        return default_collate([b["meta"] for b in batch])

    def collate_fn(self, batch, stage="train"):
        """Collate function used for most segmentation tasks

        This function does the following:
        * stack waveforms into a (batch_size, num_channels, num_samples) tensor batch["X"])
        * apply augmentation when in "train" stage
        * convert targets into a (batch_size, num_frames, num_classes) tensor batch["y"]
        * collate any other keys that might be present in the batch using pytorch default_collate function

        Parameters
        ----------
        batch : list of dict
            List of training samples.

        Returns
        -------
        batch : dict
            Collated batch as {"X": torch.Tensor, "y": torch.Tensor} dict.
        """

        # collate X
        collated_X = self.collate_X(batch)

        # collate y
        collated_y = self.collate_y(batch)

        # collate metadata
        collated_meta = self.collate_meta(batch)

        # apply augmentation (only in "train" stage)
        self.augmentation.train(mode=(stage == "train"))
        augmented = self.augmentation(
            samples=collated_X,
            sample_rate=self.model.hparams.sample_rate,
            targets=collated_y.unsqueeze(1),
        )

        return {
            "X": augmented.samples,
            "y": augmented.targets.squeeze(1),
            "meta": collated_meta,
        }

    def train__len__(self):
        # Number of training samples in one epoch

        duration = np.sum(self.prepared_data["audio-annotated"])
        return max(self.batch_size, math.ceil(duration / self.duration))

    def prepare_validation(self, prepared_data : Dict):
        validation_chunks = list()

        # obtain indexes of files in the validation subset
        validation_file_ids = np.where(
            prepared_data["audio-metadata"]["subset"]
            == Subsets.index("development")
        )[0]

        # iterate over files in the validation subset
        for file_id in validation_file_ids:
            # get annotated regions in file
            annotated_regions = prepared_data["annotations-regions"][
                prepared_data["annotations-regions"]["file_id"] == file_id
            ]

            # iterate over annotated regions
            for annotated_region in annotated_regions:
                # number of chunks in annotated region
                num_chunks = round(annotated_region["duration"] // self.duration)

                # iterate over chunks
                for c in range(num_chunks):
                    start_time = annotated_region["start"] + c * self.duration
                    validation_chunks.append((file_id, start_time, self.duration))

        dtype = [
            (
                "file_id",
                get_dtype(max(v[0] for v in validation_chunks), unsigned=True),
            ),
            ("start", "f"),
            ("duration", "f"),
        ]

        prepared_data["validation"] = np.array(validation_chunks, dtype=dtype)
        validation_chunks.clear()

    def val__getitem__(self, idx):
        validation_chunk = self.prepared_data["validation"][idx]
        return self.prepare_chunk(
            validation_chunk["file_id"],
            validation_chunk["start"],
            duration=validation_chunk["duration"],
        )

    def val__len__(self):
        return len(self.prepared_data["validation"])

    def validation_step(self, batch, batch_idx: int):
        """Compute validation area under the ROC curve

        Parameters
        ----------
        batch : dict of torch.Tensor
            Current batch.
        batch_idx: int
            Batch index.
        """

        X, y = batch["X"], batch["y"]
        # X = (batch_size, num_channels, num_samples)
        # y = (batch_size, num_frames, num_classes) or (batch_size, num_frames)

        y_pred = self.model(X)
        _, num_frames, _ = y_pred.shape
        # y_pred = (batch_size, num_frames, num_classes)

        # - remove warm-up frames
        # - downsample remaining frames
        warm_up_left = round(self.warm_up[0] / self.duration * num_frames)
        warm_up_right = round(self.warm_up[1] / self.duration * num_frames)
        preds = y_pred[:, warm_up_left : num_frames - warm_up_right : 10]
        target = y[:, warm_up_left : num_frames - warm_up_right : 10]

        # torchmetrics tries to be smart about the type of machine learning problem
        # pyannote.audio is more explicit so we have to reshape target and preds for
        # torchmetrics to be happy... more details can be found here:
        # https://torchmetrics.readthedocs.io/en/latest/references/modules.html#input-types

        if self.specifications.problem == Problem.BINARY_CLASSIFICATION:
            # target: shape (batch_size, num_frames), type binary
            # preds:  shape (batch_size, num_frames, 1), type float

            # torchmetrics expects:
            # target: shape (batch_size,), type binary
            # preds:  shape (batch_size,), type float

            self.model.validation_metric(
                preds.reshape(-1),
                target.reshape(-1),
            )

        elif self.specifications.problem == Problem.MULTI_LABEL_CLASSIFICATION:
            # target: shape (batch_size, num_frames, num_classes), type binary
            # preds:  shape (batch_size, num_frames, num_classes), type float

            # torchmetrics expects
            # target: shape (batch_size, num_classes, ...), type binary
            # preds:  shape (batch_size, num_classes, ...), type float

            self.model.validation_metric(
                torch.transpose(preds, 1, 2),
                torch.transpose(target, 1, 2),
            )

        elif self.specifications.problem == Problem.MONO_LABEL_CLASSIFICATION:
            # TODO: implement when pyannote.audio gets its first mono-label segmentation task
            raise NotImplementedError()

        self.model.log_dict(
            self.model.validation_metric,
            on_step=False,
            on_epoch=True,
            prog_bar=True,
            logger=True,
        )

        # log first batch visualization every 2^n epochs.
        if (
            self.model.current_epoch == 0
            or math.log2(self.model.current_epoch) % 1 > 0
            or batch_idx > 0
        ):
            return

        # visualize first 9 validation samples of first batch in Tensorboard/MLflow
        X = X.cpu().numpy()
        y = y.float().cpu().numpy()
        y_pred = y_pred.cpu().numpy()

        # prepare 3 x 3 grid (or smaller if batch size is smaller)
        num_samples = min(self.batch_size, 9)
        nrows = math.ceil(math.sqrt(num_samples))
        ncols = math.ceil(num_samples / nrows)
        fig, axes = plt.subplots(
            nrows=2 * nrows, ncols=ncols, figsize=(8, 5), squeeze=False
        )

        # reshape target so that there is one line per class when plotting it
        y[y == 0] = np.NaN
        if len(y.shape) == 2:
            y = y[:, :, np.newaxis]
        y *= np.arange(y.shape[2])

        # plot each sample
        for sample_idx in range(num_samples):
            # find where in the grid it should be plotted
            row_idx = sample_idx // nrows
            col_idx = sample_idx % ncols

            # plot target
            ax_ref = axes[row_idx * 2 + 0, col_idx]
            sample_y = y[sample_idx]
            ax_ref.plot(sample_y)
            ax_ref.set_xlim(0, len(sample_y))
            ax_ref.set_ylim(-1, sample_y.shape[1])
            ax_ref.get_xaxis().set_visible(False)
            ax_ref.get_yaxis().set_visible(False)

            # plot predictions
            ax_hyp = axes[row_idx * 2 + 1, col_idx]
            sample_y_pred = y_pred[sample_idx]
            ax_hyp.axvspan(0, warm_up_left, color="k", alpha=0.5, lw=0)
            ax_hyp.axvspan(
                num_frames - warm_up_right, num_frames, color="k", alpha=0.5, lw=0
            )
            ax_hyp.plot(sample_y_pred)
            ax_hyp.set_ylim(-0.1, 1.1)
            ax_hyp.set_xlim(0, len(sample_y))
            ax_hyp.get_xaxis().set_visible(False)

        plt.tight_layout()

        for logger in self.model.loggers:
            if isinstance(logger, TensorBoardLogger):
                logger.experiment.add_figure("samples", fig, self.model.current_epoch)
            elif isinstance(logger, MLFlowLogger):
                logger.experiment.log_figure(
                    run_id=logger.run_id,
                    figure=fig,
                    artifact_file=f"samples_epoch{self.model.current_epoch}.png",
                )

        plt.close(fig)<|MERGE_RESOLUTION|>--- conflicted
+++ resolved
@@ -107,16 +107,6 @@
             "train"
         )
         for key, value in filters.items():
-<<<<<<< HEAD
-            training &= self.prepared_data["audio-metadata"][key] == self.prepared_data[
-                "metadata"
-            ][key].index(value)
-        file_ids = np.where(training)[0]
-
-        # turn annotated duration into a probability distribution
-        annotated_duration = self.prepared_data["audio-annotated"][file_ids]
-        prob_annotated_duration = annotated_duration / np.sum(annotated_duration)
-=======
             training &= self.metadata[key] == self.metadata_unique_values[key].index(
                 value
             )
@@ -127,7 +117,6 @@
         cum_prob_annotated_duration = np.cumsum(
             annotated_duration / np.sum(annotated_duration)
         )
->>>>>>> 8f477fad
 
         duration = self.duration
 
@@ -145,20 +134,11 @@
                 )[0]
 
                 # turn annotated regions duration into a probability distribution
-<<<<<<< HEAD
-                prob_annotated_regions_duration = self.prepared_data[
-                    "annotations-regions"
-                ]["duration"][annotated_region_indices] / np.sum(
-                    self.prepared_data["annotations-regions"]["duration"][
-                        annotated_region_indices
-                    ]
-=======
                 cum_prob_annotated_regions_duration = np.cumsum(
                     self.annotated_regions["duration"][annotated_region_indices]
                     / np.sum(
                         self.annotated_regions["duration"][annotated_region_indices]
                     )
->>>>>>> 8f477fad
                 )
 
                 # selected one annotated region at random (with probability proportional to its duration)
