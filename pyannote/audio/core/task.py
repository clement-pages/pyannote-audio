# MIT License
#
# Copyright (c) 2020- CNRS
#
# Permission is hereby granted, free of charge, to any person obtaining a copy
# of this software and associated documentation files (the "Software"), to deal
# in the Software without restriction, including without limitation the rights
# to use, copy, modify, merge, publish, distribute, sublicense, and/or sell
# copies of the Software, and to permit persons to whom the Software is
# furnished to do so, subject to the following conditions:
#
# The above copyright notice and this permission notice shall be included in all
# copies or substantial portions of the Software.
#
# THE SOFTWARE IS PROVIDED "AS IS", WITHOUT WARRANTY OF ANY KIND, EXPRESS OR
# IMPLIED, INCLUDING BUT NOT LIMITED TO THE WARRANTIES OF MERCHANTABILITY,
# FITNESS FOR A PARTICULAR PURPOSE AND NONINFRINGEMENT. IN NO EVENT SHALL THE
# AUTHORS OR COPYRIGHT HOLDERS BE LIABLE FOR ANY CLAIM, DAMAGES OR OTHER
# LIABILITY, WHETHER IN AN ACTION OF CONTRACT, TORT OR OTHERWISE, ARISING FROM,
# OUT OF OR IN CONNECTION WITH THE SOFTWARE OR THE USE OR OTHER DEALINGS IN THE
# SOFTWARE.


from __future__ import annotations

import itertools
import multiprocessing
import numpy as np
from pathlib import Path
import sys
import warnings
from collections import defaultdict
from dataclasses import dataclass
from enum import Enum
from collections import defaultdict
from functools import cached_property, partial
from numbers import Number
from pathlib import Path
from tempfile import mkstemp
from typing import Dict, List, Literal, Optional, Sequence, Text, Tuple, Union

import numpy as np
import pytorch_lightning as pl
import scipy.special
import torch
from pyannote.database import Protocol
<<<<<<< HEAD
from pyannote.database.protocol import SegmentationProtocol, SpeakerDiarizationProtocol
=======
>>>>>>> a73ded27
from pyannote.database.protocol.protocol import Scope, Subset
from torch.utils.data import DataLoader, Dataset, IterableDataset
from torch_audiomentations import Identity
from torch_audiomentations.core.transforms_interface import BaseWaveformTransform
from torchmetrics import Metric, MetricCollection

from pyannote.audio.utils.loss import binary_cross_entropy, nll_loss
from pyannote.audio.utils.protocol import check_protocol

Subsets = list(Subset.__args__)
Scopes = list(Scope.__args__)
<<<<<<< HEAD
=======

>>>>>>> a73ded27

# Type of machine learning problem
class Problem(Enum):
    BINARY_CLASSIFICATION = 0
    MONO_LABEL_CLASSIFICATION = 1
    MULTI_LABEL_CLASSIFICATION = 2
    REPRESENTATION = 3
    REGRESSION = 4
    # any other we could think of?


# A task takes an audio chunk as input and returns
# either a temporal sequence of predictions
# or just one prediction for the whole audio chunk
class Resolution(Enum):
    FRAME = 1  # model outputs a sequence of frames
    CHUNK = 2  # model outputs just one vector for the whole chunk


class UnknownSpecificationsError(Exception):
    pass


@dataclass
class Specifications:
    problem: Problem
    resolution: Resolution

    # (maximum) chunk duration in seconds
    duration: float

    # (for variable-duration tasks only) minimum chunk duration in seconds
    min_duration: Optional[float] = None

    # use that many seconds on the left- and rightmost parts of each chunk
    # to warm up the model. This is mostly useful for segmentation tasks.
    # While the model does process those left- and right-most parts, only
    # the remaining central part of each chunk is used for computing the
    # loss during training, and for aggregating scores during inference.
    # Defaults to 0. (i.e. no warm-up).
    warm_up: Optional[Tuple[float, float]] = (0.0, 0.0)

    # (for classification tasks only) list of classes
    classes: Optional[List[Text]] = None

    # (for powerset only) max number of simultaneous classes
    # (n choose k with k <= powerset_max_classes)
    powerset_max_classes: Optional[int] = None

    # whether classes are permutation-invariant (e.g. diarization)
    permutation_invariant: bool = False

    @cached_property
    def powerset(self) -> bool:
        if self.powerset_max_classes is None:
            return False

        if self.problem != Problem.MONO_LABEL_CLASSIFICATION:
            raise ValueError(
                "`powerset_max_classes` only makes sense with multi-class classification problems."
            )

        return True

    @cached_property
    def num_powerset_classes(self) -> int:
        # compute number of subsets of size at most "powerset_max_classes"
        # e.g. with len(classes) = 3 and powerset_max_classes = 2:
        # {}, {0}, {1}, {2}, {0, 1}, {0, 2}, {1, 2}
        return int(
            sum(
                scipy.special.binom(len(self.classes), i)
                for i in range(0, self.powerset_max_classes + 1)
            )
        )

    def __len__(self):
        return 1

    def __iter__(self):
        yield self


class TrainDataset(IterableDataset):
    def __init__(self, task: Task):
        super().__init__()
        self.task = task

    def __iter__(self):
        return self.task.train__iter__()

    def __len__(self):
        return self.task.train__len__()


class ValDataset(Dataset):
    def __init__(self, task: Task):
        super().__init__()
        self.task = task

    def __getitem__(self, idx):
        return self.task.val__getitem__(idx)

    def __len__(self):
        return self.task.val__len__()


def get_dtype(value: int) -> str:
    """Return the most suitable type for storing the
    value passed in parameter in memory.

    Parameters
    ----------
    value: int
        value whose type is best suited to storage in memory

    Returns
    -------
    str:
        numpy formatted type
        (see https://numpy.org/doc/stable/reference/arrays.dtypes.html)
    """
    # signe byte (8 bits), signed short (16 bits), signed int (32 bits):
    types_list = [(127, "b"), (32_768, "i2"), (2_147_483_648, "i")]
    filtered_list = [
        (max_val, type) for max_val, type in types_list if max_val > abs(value)
    ]
    if not filtered_list:
        return "i8"  # signed long (64 bits)
    return filtered_list[0][1]


class Task(pl.LightningDataModule):
    """Base task class

    A task is the combination of a "problem" and a "dataset".
    For example, here are a few tasks:
    - voice activity detection on the AMI corpus
    - speaker embedding on the VoxCeleb corpus
    - end-to-end speaker diarization on the VoxConverse corpus

    A task is expected to be solved by a "model" that takes an
    audio chunk as input and returns the solution. Hence, the
    task is in charge of generating (input, expected_output)
    samples used for training the model.

    Parameters
    ----------
    protocol : Protocol
        pyannote.database protocol
    cache : str, optional
        As (meta-)data preparation might take a very long time for large datasets,
        it can be cached to disk for later (and faster!) re-use.
        When `cache` does not exist, `Task.prepare_data()` generates training
        and validation metadata from `protocol` and save them to disk.
        When `cache` exists, `Task.prepare_data()` is skipped and (meta)-data
        are loaded from disk. Defaults to a temporary path.
    duration : float, optional
        Chunks duration in seconds. Defaults to two seconds (2.).
    min_duration : float, optional
        Sample training chunks duration uniformely between `min_duration`
        and `duration`. Defaults to `duration` (i.e. fixed length chunks).
    warm_up : float or (float, float), optional
        Use that many seconds on the left- and rightmost parts of each chunk
        to warm up the model. This is mostly useful for segmentation tasks.
        While the model does process those left- and right-most parts, only
        the remaining central part of each chunk is used for computing the
        loss during training, and for aggregating scores during inference.
        Defaults to 0. (i.e. no warm-up).
    batch_size : int, optional
        Number of training samples per batch. Defaults to 32.
    num_workers : int, optional
        Number of workers used for generating training samples.
        Defaults to multiprocessing.cpu_count() // 2.
    pin_memory : bool, optional
        If True, data loaders will copy tensors into CUDA pinned
        memory before returning them. See pytorch documentation
        for more details. Defaults to False.
    augmentation : BaseWaveformTransform, optional
        torch_audiomentations waveform transform, used by dataloader
        during training.
    metric : optional
        Validation metric(s). Can be anything supported by torchmetrics.MetricCollection.
        Defaults to value returned by `default_metric` method.
    cache_path : str, optional
       File path where store task-related data, especially data from protocol

    Attributes
    ----------
    specifications : Specifications or tuple of Specifications
        Task specifications (available after `Task.setup` has been called.)

    """

    def __init__(
        self,
        protocol: Protocol,
        cache: Optional[Union[str, None]] = None,
        duration: float = 2.0,
        min_duration: Optional[float] = None,
        warm_up: Union[float, Tuple[float, float]] = 0.0,
        batch_size: int = 32,
        num_workers: Optional[int] = None,
        pin_memory: bool = False,
        augmentation: Optional[BaseWaveformTransform] = None,
        metric: Union[Metric, Sequence[Metric], Dict[str, Metric]] = None,
        cache_path: Optional[Union[str, None]] = None
    ):
        super().__init__()

        # dataset
        self.protocol, checks = check_protocol(protocol)
        self.has_validation = checks["has_validation"]
        self.has_scope = checks["has_scope"]
        if not self.has_scope:
            raise ValueError(
                "Protocol must provide 'scope' information (e.g. 'file', 'database', or 'global')."
            )

        self.has_classes = checks["has_classes"]

        # metadata cache
        self.cache = Path(cache) if cache else cache

        # batching
        self.duration = duration
        self.min_duration = duration if min_duration is None else min_duration
        self.batch_size = batch_size

        # training
        if isinstance(warm_up, Number):
            warm_up = (warm_up, warm_up)
        self.warm_up = warm_up

        # multi-processing
        if num_workers is None:
            num_workers = multiprocessing.cpu_count() // 2

        if (
            num_workers > 0
            and sys.platform == "darwin"
            and sys.version_info[0] >= 3
            and sys.version_info[1] >= 8
        ):
            warnings.warn(
                "num_workers > 0 is not supported with macOS and Python 3.8+: "
                "setting num_workers = 0."
            )
            num_workers = 0

        self.num_workers = num_workers
        self.pin_memory = pin_memory
        self.augmentation = augmentation or Identity(output_type="dict")
        self._metric = metric
        self.cache_path = cache_path
        self.prepared_data = {}

    def prepare_data(self):
        """Use this to prepare data from task protocol

        Notes
        -----
        Called only once on the main process (and only on it), for global_rank 0.
<<<<<<< HEAD
=======

        After this method is called, the task should have a `prepared_data` attribute
        with the following dictionary structure:

        prepared_data = {
            'protocol': name of the protocol
            'audio-path': array of N paths to audio
            'audio-metadata': array of N audio infos such as audio subset, scope and database
            'audio-info': array of N audio torchaudio.info struct
            'audio-encoding': array of N audio encodings
            'audio-annotated': array of N annotated duration (usually equals file duration but might be shorter if file is not fully annotated)
            'annotations-regions': array of M annotated regions
            'annotations-segments': array of M' annotated segments
            'metadata-values': dict of lists of values for subset, scope and database
            'metadata-`database-name`-labels': array of `database-name` labels. Each database with "database" scope labels has it own array.
            'metadata-labels': array of global scope labels
        }

        """

        if self.cache:
            # check if cache exists and is not empty:
            if self.cache.exists() and self.cache.stat().st_size > 0:
                # data was already created, nothing to do
                return
            # create parent directory if needed
            self.cache.parent.mkdir(parents=True, exist_ok=True)
        else:
            # if no cache was provided by user, create a temporary file
            # in system directory used for temp files
            self.cache = Path(mkstemp()[1])

        # list of possible values for each metadata key
        # (will become .prepared_data[""])
        metadata_unique_values = defaultdict(list)
        metadata_unique_values["subset"] = Subsets
        metadata_unique_values["scope"] = Scopes

        audios = list()  # list of path to audio files
        audio_infos = list()
        audio_encodings = list()
        metadata = list()  # list of metadata

        annotated_duration = list()  # total duration of annotated regions (per file)
        annotated_regions = list()  # annotated regions
        annotations = list()  # actual annotations
        unique_labels = list()
        database_unique_labels = {}

        if self.has_validation:
            files_iter = itertools.chain(
                self.protocol.train(), self.protocol.development()
            )
        else:
            files_iter = self.protocol.train()

        for file_id, file in enumerate(files_iter):
            # gather metadata and update metadata_unique_values so that each metadatum
            # (e.g. source database or label) is represented by an integer.
            metadatum = dict()

            # keep track of source database and subset (train, development, or test)
            if file["database"] not in metadata_unique_values["database"]:
                metadata_unique_values["database"].append(file["database"])
            metadatum["database"] = metadata_unique_values["database"].index(
                file["database"]
            )
            metadatum["subset"] = Subsets.index(file["subset"])

            # keep track of label scope (file, database, or global)
            metadatum["scope"] = Scopes.index(file["scope"])

            remaining_metadata_keys = set(file) - set(
                [
                    "uri",
                    "database",
                    "subset",
                    "audio",
                    "torchaudio.info",
                    "scope",
                    "classes",
                    "annotation",
                    "annotated",
                ]
            )

            # keep track of any other (integer or string) metadata provided by the protocol
            # (e.g. a "domain" key for domain-adversarial training)
            for key in remaining_metadata_keys:
                value = file[key]

                if isinstance(value, str):
                    if value not in metadata_unique_values[key]:
                        metadata_unique_values[key].append(value)
                    metadatum[key] = metadata_unique_values[key].index(value)

                elif isinstance(value, int):
                    metadatum[key] = value

                else:
                    warnings.warn(
                        f"Ignoring '{key}' metadata because of its type ({type(value)}). Only str and int are supported for now.",
                        category=UserWarning,
                    )

            metadata.append(metadatum)

            # reset list of file-scoped labels
            file_unique_labels = list()

            # path to audio file
            audios.append(str(file["audio"]))

            # audio info
            audio_info = file["torchaudio.info"]
            audio_infos.append(
                (
                    audio_info.sample_rate,  # sample rate
                    audio_info.num_frames,  # number of frames
                    audio_info.num_channels,  # number of channels
                    audio_info.bits_per_sample,  # bits per sample
                )
            )
            audio_encodings.append(audio_info.encoding)  # encoding

            # annotated regions and duration
            _annotated_duration = 0.0
            for segment in file["annotated"]:
                # skip annotated regions that are shorter than training chunk duration
                if segment.duration < self.duration:
                    continue

                # append annotated region
                annotated_region = (
                    file_id,
                    segment.duration,
                    segment.start,
                )
                annotated_regions.append(annotated_region)

                # increment annotated duration
                _annotated_duration += segment.duration

            # append annotated duration
            annotated_duration.append(_annotated_duration)

            # annotations
            for segment, _, label in file["annotation"].itertracks(yield_label=True):
                # "scope" is provided by speaker diarization protocols to indicate
                # whether speaker labels are local to the file ('file'), consistent across
                # all files in a database ('database'), or globally consistent ('global')

                # 0 = 'file' / 1 = 'database' / 2 = 'global'
                scope = Scopes.index(file["scope"])

                # update list of file-scope labels
                if label not in file_unique_labels:
                    file_unique_labels.append(label)
                # and convert label to its (file-scope) index
                file_label_idx = file_unique_labels.index(label)

                database_label_idx = global_label_idx = -1

                if scope > 0:  # 'database' or 'global'
                    # update list of database-scope labels
                    database = file["database"]
                    if database not in database_unique_labels:
                        database_unique_labels[database] = []
                    if label not in database_unique_labels[database]:
                        database_unique_labels[database].append(label)

                    # and convert label to its (database-scope) index
                    database_label_idx = database_unique_labels[database].index(label)

                if scope > 1:  # 'global'
                    # update list of global-scope labels
                    if label not in unique_labels:
                        unique_labels.append(label)
                    # and convert label to its (global-scope) index
                    global_label_idx = unique_labels.index(label)

                annotations.append(
                    (
                        file_id,  # index of file
                        segment.start,  # start time
                        segment.end,  # end time
                        file_label_idx,  # file-scope label index
                        database_label_idx,  # database-scope label index
                        global_label_idx,  # global-scope index
                    )
                )

        # since not all metadata keys are present in all files, fallback to -1 when a key is missing
        metadata = [
            tuple(metadatum.get(key, -1) for key in metadata_unique_values)
            for metadatum in metadata
        ]
        metadata_dtype = [
            (key, get_dtype(max(m[i] for m in metadata)))
            for i, key in enumerate(metadata_unique_values)
        ]

        # turn list of files metadata into a single numpy array
        # TODO: improve using https://github.com/pytorch/pytorch/issues/13246#issuecomment-617140519
        info_dtype = [
            (
                "sample_rate",
                get_dtype(max(ai[0] for ai in audio_infos)),
            ),
            (
                "num_frames",
                get_dtype(max(ai[1] for ai in audio_infos)),
            ),
            ("num_channels", "B"),
            ("bits_per_sample", "B"),
        ]

        # turn list of annotated regions into a single numpy array
        region_dtype = [
            (
                "file_id",
                get_dtype(max(ar[0] for ar in annotated_regions)),
            ),
            ("duration", "f"),
            ("start", "f"),
        ]

        # turn list of annotations into a single numpy array
        segment_dtype = [
            (
                "file_id",
                get_dtype(max(a[0] for a in annotations)),
            ),
            ("start", "f"),
            ("end", "f"),
            ("file_label_idx", get_dtype(max(a[3] for a in annotations))),
            ("database_label_idx", get_dtype(max(a[4] for a in annotations))),
            ("global_label_idx", get_dtype(max(a[5] for a in annotations))),
        ]

        # save all protocol data in a dict
        prepared_data = {}

        # keep track of protocol name
        prepared_data["protocol"] = self.protocol.name

        prepared_data["audio-path"] = np.array(audios, dtype=np.str_)
        audios.clear()

        prepared_data["audio-metadata"] = np.array(metadata, dtype=metadata_dtype)
        metadata.clear()

        prepared_data["audio-info"] = np.array(audio_infos, dtype=info_dtype)
        audio_infos.clear()

        prepared_data["audio-encoding"] = np.array(audio_encodings, dtype=np.str_)
        audio_encodings.clear()

        prepared_data["audio-annotated"] = np.array(annotated_duration)
        annotated_duration.clear()

        prepared_data["annotations-regions"] = np.array(
            annotated_regions, dtype=region_dtype
        )
        annotated_regions.clear()

        prepared_data["annotations-segments"] = np.array(
            annotations, dtype=segment_dtype
        )
        annotations.clear()

        prepared_data["metadata-values"] = metadata_unique_values

        for database, labels in database_unique_labels.items():
            prepared_data[f"metadata-{database}-labels"] = np.array(
                labels, dtype=np.str_
            )
        database_unique_labels.clear()

        prepared_data["metadata-labels"] = np.array(unique_labels, dtype=np.str_)
        unique_labels.clear()

        self.prepare_validation(prepared_data)
        self.post_prepare_data(prepared_data)

        # save prepared data on the disk
        with open(self.cache, "wb") as cache_file:
            np.savez_compressed(cache_file, **prepared_data)

    def post_prepare_data(self, prepared_data: Dict):
        """Method for completing `prepared_data` with task-specific data.
        For instance, for a classification task, this could be a list of
        possible classes.

        Parameters
        ----------
        prepared_data: dict
            dictionnary containing protocol data prepared by
            `prepare_data()`
        Note
        ----
        This method does not return anything. Thus, user have to directly modify
        `prepared_data`, for updates to be taken into account
>>>>>>> a73ded27
        """

        def get_smallest_type(value: int, unsigned: Optional[bool]=False) -> str:
            """Return the most suitable type for storing the
            value passed in parameter in memory.

            Parameters
            ----------
            value: int
                value whose type is best suited to storage in memory
            unsigned: bool, optional
                positive integer mode only. Default to False
            Returns
            -------
            str:
                numpy formatted type
                (see https://numpy.org/doc/stable/reference/arrays.dtypes.html)
            """
            if unsigned:
                if value < 0:
                    raise ValueError(
                        f"negative value ({value}) is incompatible with unsigned types"
                    )
                # unsigned byte (8 bits), unsigned short (16 bits), unsigned int (32 bits)
                types_list = [(255, 'B'), (65_535, 'u2'), (4_294_967_296, 'u4')]
            else:
                # signe byte (8 bits), signed short (16 bits), signed int (32 bits):
                types_list = [(127, 'b'), (32_768, 'i2'), (2_147_483_648, 'i')]
            filtered_list = [(max_val, type) for max_val, type in types_list if max_val > abs(value)]
            if not filtered_list:
                return 'u8' if unsigned else 'i8' # unsigned or signed long (64 bits)
            return filtered_list[0][1]

        if self.cache_path is not None:
            cache_path = Path(self.cache_path)
            if cache_path.exists():
                # data was already created, nothing to do
                return
            # create a new cache directory at the path specified by the user
            cache_path.parent.mkdir(parents=True, exist_ok=True)
        # duration of training chunks
        # TODO: handle variable duration case
        duration = getattr(self, "duration", 0.0)

        # list of possible values for each metadata key
        metadata_unique_values = defaultdict(list)

        metadata_unique_values["subset"] = Subsets

        if isinstance(self.protocol, SpeakerDiarizationProtocol):
            metadata_unique_values["scope"] = Scopes

        elif isinstance(self.protocol, SegmentationProtocol):
            classes = getattr(self, "classes", list())

        # save all protocol data in a dict
        prepared_data = {}

        prepared_data["protocol_name"] = self.protocol.name
        # make sure classes attribute exists (and set to None if it did not exist)
        prepared_data["classes"] = getattr(self, "classes", None)
        if prepared_data["classes"] is None:
            classes = list()
            # metadata_unique_values["classes"] = list(classes)
        else:
            classes = prepared_data["classes"]

        audios = list()  # list of path to audio files
        audio_infos = list()
        audio_encodings = list()
        metadata = list()  # list of metadata

        annotated_duration = list()  # total duration of annotated regions (per file)
        annotated_regions = list()  # annotated regions
        annotations = list()  # actual annotations
        annotated_classes = list()  # list of annotated classes (per file)
        unique_labels = list()

        if self.has_validation:
            files_iter = itertools.chain(
                self.protocol.train(), self.protocol.development()
            )
        else:
            files_iter = self.protocol.train()

        for file_id, file in enumerate(files_iter):
            # gather metadata and update metadata_unique_values so that each metadatum
            # (e.g. source database or label) is represented by an integer.
            metadatum = dict()

            # keep track of source database and subset (train, development, or test)
            if file["database"] not in metadata_unique_values["database"]:
                metadata_unique_values["database"].append(file["database"])
            metadatum["database"] = metadata_unique_values["database"].index(
                file["database"]
            )
            metadatum["subset"] = Subsets.index(file["subset"])

            # keep track of speaker label scope (file, database, or global) for speaker diarization protocols
            if isinstance(self.protocol, SpeakerDiarizationProtocol):
                metadatum["scope"] = Scopes.index(file["scope"])

            # keep track of list of classes for regular segmentation protocols
            # Different files may be annotated using a different set of classes
            # (e.g. one database for speech/music/noise, and another one for male/female/child)
            if isinstance(self.protocol, SegmentationProtocol):
                if "classes" in file:
                    local_classes = file["classes"]
                else:
                    local_classes = file["annotation"].labels()

                # if task was not initialized with a fixed list of classes,
                # we build it as the union of all classes found in files
                if prepared_data["classes"] is None:
                    for klass in local_classes:
                        if klass not in classes:
                            classes.append(klass)
                    annotated_classes.append(
                        [classes.index(klass) for klass in local_classes]
                    )

                # if task was initialized with a fixed list of classes,
                # we make sure that all files use a subset of these classes
                # if they don't, we issue a warning and ignore the extra classes
                else:
                    extra_classes = set(local_classes) - set(prepared_data["classes"])
                    if extra_classes:
                        warnings.warn(
                            f"Ignoring extra classes ({', '.join(extra_classes)}) found for file {file['uri']} ({file['database']}). "
                        )
                    annotated_classes.append(
                        [
                            prepared_data["classes"].index(klass)
                            for klass in set(local_classes) & set(prepared_data["classes"])
                        ]
                    )

            remaining_metadata_keys = set(file) - set(
                [
                    "uri",
                    "database",
                    "subset",
                    "audio",
                    "torchaudio.info",
                    "scope",
                    "classes",
                    "annotation",
                    "annotated",
                ]
            )

            # keep track of any other (integer or string) metadata provided by the protocol
            # (e.g. a "domain" key for domain-adversarial training)
            for key in remaining_metadata_keys:
                value = file[key]

                if isinstance(value, str):
                    if value not in metadata_unique_values[key]:
                        metadata_unique_values[key].append(value)
                    metadatum[key] = metadata_unique_values[key].index(value)

                elif isinstance(value, int):
                    metadatum[key] = value

                else:
                    warnings.warn(
                        f"Ignoring '{key}' metadata because of its type ({type(value)}). Only str and int are supported for now.",
                        category=UserWarning,
                    )

            metadata.append(metadatum)

            database_unique_labels = list()

            # reset list of file-scoped labels
            file_unique_labels = list()

            # path to audio file
            audios.append(str(file["audio"]))

            # audio info
            audio_info = file["torchaudio.info"]
            audio_infos.append(
                (
                    audio_info.sample_rate,  # sample rate
                    audio_info.num_frames,  # number of frames
                    audio_info.num_channels,  # number of channels
                    audio_info.bits_per_sample,  # bits per sample
                )
            )
            audio_encodings.append(audio_info.encoding)  # encoding

            # annotated regions and duration
            _annotated_duration = 0.0
            for segment in file["annotated"]:
                # skip annotated regions that are shorter than training chunk duration
                if segment.duration < duration:
                    continue

                # append annotated region
                annotated_region = (
                    file_id,
                    segment.duration,
                    segment.start,
                )
                annotated_regions.append(annotated_region)

                # increment annotated duration
                _annotated_duration += segment.duration

            # append annotated duration
            annotated_duration.append(_annotated_duration)

            # annotations
            for segment, _, label in file["annotation"].itertracks(yield_label=True):
                # "scope" is provided by speaker diarization protocols to indicate
                # whether speaker labels are local to the file ('file'), consistent across
                # all files in a database ('database'), or globally consistent ('global')

                if "scope" in file:
                    # 0 = 'file'
                    # 1 = 'database'
                    # 2 = 'global'
                    scope = Scopes.index(file["scope"])

                    # update list of file-scope labels
                    if label not in file_unique_labels:
                        file_unique_labels.append(label)
                    # and convert label to its (file-scope) index
                    file_label_idx = file_unique_labels.index(label)

                    database_label_idx = global_label_idx = -1

                    if scope > 0:  # 'database' or 'global'
                        # update list of database-scope labels
                        if label not in database_unique_labels:
                            database_unique_labels.append(label)

                        # and convert label to its (database-scope) index
                        database_label_idx = database_unique_labels.index(label)

                    if scope > 1:  # 'global'
                        # update list of global-scope labels
                        if label not in unique_labels:
                            unique_labels.append(label)
                        # and convert label to its (global-scope) index
                        global_label_idx = unique_labels.index(label)

                # basic segmentation protocols do not provide "scope" information
                # as classes are global by definition

                else:
                    try:
                        file_label_idx = (
                            database_label_idx
                        ) = global_label_idx = classes.index(label)
                    except ValueError:
                        # skip labels that are not in the list of classes
                        continue

                annotations.append(
                    (
                        file_id,  # index of file
                        segment.start,  # start time
                        segment.end,  # end time
                        file_label_idx,  # file-scope label index
                        database_label_idx,  # database-scope label index
                        global_label_idx,  # global-scope index
                    )
                )

        # since not all metadata keys are present in all files, fallback to -1 when a key is missing
        metadata = [
            tuple(metadatum.get(key, -1) for key in metadata_unique_values)
            for metadatum in metadata
        ]
        dtype = [
            (key, get_smallest_type(max(m[i] for m in metadata))) for i, key in enumerate(metadata_unique_values)
        ]

        prepared_data["metadata"] = np.array(metadata, dtype=dtype)
        metadata.clear()
        prepared_data["audios"] = np.array(audios, dtype=np.string_)
        audios.clear()

        # turn list of files metadata into a single numpy array
        # TODO: improve using https://github.com/pytorch/pytorch/issues/13246#issuecomment-617140519
        dtype = [
            ("sample_rate", get_smallest_type(max(ai[0] for ai in audio_infos), unsigned=True)),
            ("num_frames",  get_smallest_type(max(ai[1] for ai in audio_infos), unsigned=True)),
            ("num_channels", "B"),
            ("bits_per_sample", "B"),
        ]
        prepared_data["audio_infos"] = np.array(audio_infos, dtype=dtype)
        audio_infos.clear()
        prepared_data["audio_encodings"] = np.array(audio_encodings, dtype=np.string_)
        audio_encodings.clear()
        prepared_data["annotated_duration"] = np.array(annotated_duration)
        annotated_duration.clear()

        # turn list of annotated regions into a single numpy array
        dtype = [
            ("file_id", get_smallest_type(max(ar[0] for ar in annotated_regions), unsigned=True)),
            ("duration", "f"),
            ("start", "f")
        ]
        prepared_data["annotated_regions"] = np.array(annotated_regions, dtype=dtype)
        annotated_regions.clear()

        # convert annotated_classes (which is a list of list of classes, one list of classes per file)
        # into a single (num_files x num_classes) numpy array:
        #    * True indicates that this particular class was annotated for this particular file (though it may not be active in this file)
        #    * False indicates that this particular class was not even annotated (i.e. its absence does not imply that it is not active in this file)
        if isinstance(self.protocol, SegmentationProtocol) and prepared_data["classes"] is None:
            prepared_data["classes"] = classes
        annotated_classes_array = np.zeros(
            (len(annotated_classes), len(classes)), dtype=np.bool_
        )
        for file_id, classes in enumerate(annotated_classes):
            annotated_classes_array[file_id, classes] = True
        prepared_data["annotated_classes"] = annotated_classes_array
        annotated_classes.clear()

        # turn list of annotations into a single numpy array
        dtype = [
            ("file_id", get_smallest_type(max(a[0] for a in annotations), unsigned=True)),
            ("start", "f"),
            ("end", "f"),
            ("file_label_idx", get_smallest_type(max(a[3] for a in annotations))),
            ("database_label_idx", get_smallest_type(max(a[4] for a in annotations))),
            ("global_label_idx", get_smallest_type(max(a[5] for a in annotations))),
        ]

        prepared_data["annotations"] = np.array(annotations, dtype=dtype)
        annotations.clear()
        prepared_data["metadata_unique_values"] = metadata_unique_values

        if self.has_validation:
            validation_chunks = list()

            # obtain indexes of files in the validation subset
            validation_file_ids = np.where(
                prepared_data["metadata"]["subset"] == Subsets.index("development")
            )[0]

            # iterate over files in the validation subset
            for file_id in validation_file_ids:
                # get annotated regions in file
                annotated_regions = prepared_data["annotated_regions"][
                    prepared_data["annotated_regions"]["file_id"] == file_id
                ]

                # iterate over annotated regions
                for annotated_region in annotated_regions:
                    # number of chunks in annotated region
                    num_chunks = round(annotated_region["duration"] // duration)

                    # iterate over chunks
                    for c in range(num_chunks):
                        start_time = annotated_region["start"] + c * duration
                        validation_chunks.append((file_id, start_time, duration))

            dtype = [
                ("file_id", get_smallest_type(max(v[0] for v in validation_chunks), unsigned=True)),
                ("start", "f"),
                ("duration", "f")
            ]
            prepared_data["validation_chunks"] = np.array(validation_chunks, dtype=dtype)
            validation_chunks.clear()

        self.prepared_data = prepared_data
        self.has_setup_metadata = True

        # save preparated data on the disk
        if self.cache_path is not None:
            with open(self.cache_path, 'wb') as cache_file:
                np.savez_compressed(cache_file, **prepared_data)

        self.has_prepared_data = True

    def setup(self):
        """Setup data on each device"""
        # if all data was assigned to the task, nothing to do
        if self.has_setup_metadata:
            return
        # if no cache directory was provided by the user and task data was not already prepared
        if self.cache_path is None and not self.has_prepared_data:
            warnings.warn("No path to the directory containing the cache of prepared data"
                            " has been specified. Data preparation will therefore be carried out"
                            " on each process used for training. To speed up data preparation, you"
                            " can specify a cache directory when instantiating the task.",
                            stacklevel=1)
            self.prepare_data()
            return
        # load data cached by prepare_data method into the task:
        try:
            with open(self.cache_path, 'rb') as cache_file:
                self.prepared_data = dict(np.load(cache_file, allow_pickle=True))
        except FileNotFoundError:
            print("""Cached data for protocol not found. Ensure that prepare_data was
                    executed correctly and that the path to the task cache is correct""")
            raise
        # checks that the task current protocol matches the cached protocol
        if self.protocol.name != self.prepared_data["protocol_name"]:
            raise ValueError(
                f"Protocol specified for the task ({self.protocol.name}) "
                f"does not correspond to the cached one ({self.prepared_data['protocol_name']})"
            )
        self.has_setup_metadata = True


    def setup(self, stage=None):
        """Setup data cached by prepare_data into the task on each device"""

        # send cache path on all processes used for the training,
        # allowing them to access the cache generated by prepare_data
        if stage == "fit":
            self.cache = self.trainer.strategy.broadcast(self.cache)

        try:
            with open(self.cache, "rb") as cache_file:
                self.prepared_data = dict(np.load(cache_file, allow_pickle=True))
        except FileNotFoundError:
            print(
                "Cached data for protocol not found. Ensure that prepare_data() was called",
                " and executed correctly or/and that the path to the task cache is correct.",
            )
            raise

        # checks that the task current protocol matches the cached protocol
        if self.protocol.name != self.prepared_data["protocol"]:
            raise ValueError(
                f"Protocol specified for the task ({self.protocol.name}) "
                f"does not correspond to the cached one ({self.prepared_data['protocol']})"
            )

    @property
    def specifications(self) -> Union[Specifications, Tuple[Specifications]]:
        # setup metadata on-demand the first time specifications are requested and missing
        if not hasattr(self, "_specifications"):
<<<<<<< HEAD
            self.setup()
=======
            raise UnknownSpecificationsError(
                "Task specifications are not available. This is most likely because they depend on "
                "the content of the training subset. Use `task.prepare_data()` and `task.setup()` "
                "to go over the training subset and fix this, or let lightning trainer do that for you in `trainer.fit(model)`."
            )
>>>>>>> a73ded27
        return self._specifications

    @specifications.setter
    def specifications(
        self, specifications: Union[Specifications, Tuple[Specifications]]
    ):
        self._specifications = specifications

<<<<<<< HEAD
    @property
    def has_prepared_data(self):
        # This flag indicates if data for this task was generated, and
        # optionally saved on the disk
        return getattr(self, "_has_prepared_data", False)

    @has_prepared_data.setter
    def has_prepared_data(self, value: bool):
        self._has_setup_metadata = value

    @property
    def has_setup_metadata(self):
        # This flag indicates if data was assigned to this task, directly from prepared
        # data or by reading in a cached file on the disk
        return getattr(self, "_has_setup_metadata", False)

    @has_setup_metadata.setter
    def has_setup_metadata(self, value: bool):
        self._has_setup_metadata = value

=======
>>>>>>> a73ded27
    def setup_loss_func(self):
        pass

    def train__iter__(self):
        # will become train_dataset.__iter__ method
        msg = f"Missing '{self.__class__.__name__}.train__iter__' method."
        raise NotImplementedError(msg)

    def train__len__(self):
        # will become train_dataset.__len__ method
        msg = f"Missing '{self.__class__.__name__}.train__len__' method."
        raise NotImplementedError(msg)

    def collate_fn(self, batch, stage="train"):
        msg = f"Missing '{self.__class__.__name__}.collate_fn' method."
        raise NotImplementedError(msg)

    def train_dataloader(self) -> DataLoader:
        return DataLoader(
            TrainDataset(self),
            batch_size=self.batch_size,
            num_workers=self.num_workers,
            pin_memory=self.pin_memory,
            drop_last=True,
            collate_fn=partial(self.collate_fn, stage="train"),
        )

    def default_loss(
        self, specifications: Specifications, target, prediction, weight=None
    ) -> torch.Tensor:
        """Guess and compute default loss according to task specification

        Parameters
        ----------
        specifications : Specifications
            Task specifications
        target : torch.Tensor
            * (batch_size, num_frames) for binary classification
            * (batch_size, num_frames) for multi-class classification
            * (batch_size, num_frames, num_classes) for multi-label classification
        prediction : torch.Tensor
            (batch_size, num_frames, num_classes)
        weight : torch.Tensor, optional
            (batch_size, num_frames, 1)

        Returns
        -------
        loss : torch.Tensor
            Binary cross-entropy loss in case of binary and multi-label classification,
            Negative log-likelihood loss in case of multi-class classification.

        """

        if specifications.problem in [
            Problem.BINARY_CLASSIFICATION,
            Problem.MULTI_LABEL_CLASSIFICATION,
        ]:
            return binary_cross_entropy(prediction, target, weight=weight)

        elif specifications.problem in [Problem.MONO_LABEL_CLASSIFICATION]:
            return nll_loss(prediction, target, weight=weight)

        else:
            msg = "TODO: implement for other types of problems"
            raise NotImplementedError(msg)

    def common_step(self, batch, batch_idx: int, stage: Literal["train", "val"]):
        """Default training or validation step according to task specification

            * binary cross-entropy loss for binary or multi-label classification
            * negative log-likelihood loss for regular classification

        If "weight" attribute exists, batch[self.weight] is also passed to the loss function
        during training (but has no effect in validation).

        Parameters
        ----------
        batch : (usually) dict of torch.Tensor
            Current batch.
        batch_idx: int
            Batch index.
        stage : {"train", "val"}
            "train" for training step, "val" for validation step

        Returns
        -------
        loss : {str: torch.tensor}
            {"loss": loss}
        """

        if isinstance(self.specifications, tuple):
            raise NotImplementedError(
                "Default training/validation step is not implemented for multi-task."
            )

        # forward pass
        y_pred = self.model(batch["X"])

        batch_size, num_frames, _ = y_pred.shape
        # (batch_size, num_frames, num_classes)

        # target
        y = batch["y"]

        # frames weight
        weight_key = getattr(self, "weight", None) if stage == "train" else None
        weight = batch.get(
            weight_key,
            torch.ones(batch_size, num_frames, 1, device=self.model.device),
        )
        # (batch_size, num_frames, 1)

        # warm-up
        warm_up_left = round(self.warm_up[0] / self.duration * num_frames)
        weight[:, :warm_up_left] = 0.0
        warm_up_right = round(self.warm_up[1] / self.duration * num_frames)
        weight[:, num_frames - warm_up_right :] = 0.0

        # compute loss
        loss = self.default_loss(self.specifications, y, y_pred, weight=weight)

        # skip batch if something went wrong for some reason
        if torch.isnan(loss):
            return None

        self.model.log(
            f"loss/{stage}",
            loss,
            on_step=False,
            on_epoch=True,
            prog_bar=False,
            logger=True,
        )
        return {"loss": loss}

    # default training_step provided for convenience
    # can obviously be overriden for each task
    def training_step(self, batch, batch_idx: int):
        return self.common_step(batch, batch_idx, "train")

    def val__getitem__(self, idx):
        # will become val_dataset.__getitem__ method
        msg = f"Missing '{self.__class__.__name__}.val__getitem__' method."
        raise NotImplementedError(msg)

    def val__len__(self):
        # will become val_dataset.__len__ method
        msg = f"Missing '{self.__class__.__name__}.val__len__' method."
        raise NotImplementedError(msg)

    def val_dataloader(self) -> Optional[DataLoader]:
        if self.has_validation:
            return DataLoader(
                ValDataset(self),
                batch_size=self.batch_size,
                num_workers=self.num_workers,
                pin_memory=self.pin_memory,
                drop_last=False,
                collate_fn=partial(self.collate_fn, stage="val"),
            )
        else:
            return None

    # default validation_step provided for convenience
    # can obviously be overriden for each task
    def validation_step(self, batch, batch_idx: int):
        return self.common_step(batch, batch_idx, "val")

    def default_metric(self) -> Union[Metric, Sequence[Metric], Dict[str, Metric]]:
        """Default validation metric"""
        msg = f"Missing '{self.__class__.__name__}.default_metric' method."
        raise NotImplementedError(msg)

    @cached_property
    def metric(self) -> MetricCollection:
        if self._metric is None:
            self._metric = self.default_metric()

        return MetricCollection(self._metric)

    def setup_validation_metric(self):
        metric = self.metric
        if metric is not None:
            self.model.validation_metric = metric
            self.model.validation_metric.to(self.model.device)

    @property
    def val_monitor(self):
        """Quantity (and direction) to monitor

        Useful for model checkpointing or early stopping.

        Returns
        -------
        monitor : str
            Name of quantity to monitor.
        mode : {'min', 'max}
            Minimize

        See also
        --------
        pytorch_lightning.callbacks.ModelCheckpoint
        pytorch_lightning.callbacks.EarlyStopping
        """

        name, metric = next(iter(self.metric.items()))
        return name, "max" if metric.higher_is_better else "min"<|MERGE_RESOLUTION|>--- conflicted
+++ resolved
@@ -25,14 +25,11 @@
 
 import itertools
 import multiprocessing
-import numpy as np
-from pathlib import Path
 import sys
 import warnings
 from collections import defaultdict
 from dataclasses import dataclass
 from enum import Enum
-from collections import defaultdict
 from functools import cached_property, partial
 from numbers import Number
 from pathlib import Path
@@ -44,10 +41,6 @@
 import scipy.special
 import torch
 from pyannote.database import Protocol
-<<<<<<< HEAD
-from pyannote.database.protocol import SegmentationProtocol, SpeakerDiarizationProtocol
-=======
->>>>>>> a73ded27
 from pyannote.database.protocol.protocol import Scope, Subset
 from torch.utils.data import DataLoader, Dataset, IterableDataset
 from torch_audiomentations import Identity
@@ -59,10 +52,7 @@
 
 Subsets = list(Subset.__args__)
 Scopes = list(Scope.__args__)
-<<<<<<< HEAD
-=======
-
->>>>>>> a73ded27
+
 
 # Type of machine learning problem
 class Problem(Enum):
@@ -247,8 +237,6 @@
     metric : optional
         Validation metric(s). Can be anything supported by torchmetrics.MetricCollection.
         Defaults to value returned by `default_metric` method.
-    cache_path : str, optional
-       File path where store task-related data, especially data from protocol
 
     Attributes
     ----------
@@ -269,7 +257,6 @@
         pin_memory: bool = False,
         augmentation: Optional[BaseWaveformTransform] = None,
         metric: Union[Metric, Sequence[Metric], Dict[str, Metric]] = None,
-        cache_path: Optional[Union[str, None]] = None
     ):
         super().__init__()
 
@@ -317,8 +304,6 @@
         self.pin_memory = pin_memory
         self.augmentation = augmentation or Identity(output_type="dict")
         self._metric = metric
-        self.cache_path = cache_path
-        self.prepared_data = {}
 
     def prepare_data(self):
         """Use this to prepare data from task protocol
@@ -326,8 +311,6 @@
         Notes
         -----
         Called only once on the main process (and only on it), for global_rank 0.
-<<<<<<< HEAD
-=======
 
         After this method is called, the task should have a `prepared_data` attribute
         with the following dictionary structure:
@@ -631,417 +614,8 @@
         ----
         This method does not return anything. Thus, user have to directly modify
         `prepared_data`, for updates to be taken into account
->>>>>>> a73ded27
         """
-
-        def get_smallest_type(value: int, unsigned: Optional[bool]=False) -> str:
-            """Return the most suitable type for storing the
-            value passed in parameter in memory.
-
-            Parameters
-            ----------
-            value: int
-                value whose type is best suited to storage in memory
-            unsigned: bool, optional
-                positive integer mode only. Default to False
-            Returns
-            -------
-            str:
-                numpy formatted type
-                (see https://numpy.org/doc/stable/reference/arrays.dtypes.html)
-            """
-            if unsigned:
-                if value < 0:
-                    raise ValueError(
-                        f"negative value ({value}) is incompatible with unsigned types"
-                    )
-                # unsigned byte (8 bits), unsigned short (16 bits), unsigned int (32 bits)
-                types_list = [(255, 'B'), (65_535, 'u2'), (4_294_967_296, 'u4')]
-            else:
-                # signe byte (8 bits), signed short (16 bits), signed int (32 bits):
-                types_list = [(127, 'b'), (32_768, 'i2'), (2_147_483_648, 'i')]
-            filtered_list = [(max_val, type) for max_val, type in types_list if max_val > abs(value)]
-            if not filtered_list:
-                return 'u8' if unsigned else 'i8' # unsigned or signed long (64 bits)
-            return filtered_list[0][1]
-
-        if self.cache_path is not None:
-            cache_path = Path(self.cache_path)
-            if cache_path.exists():
-                # data was already created, nothing to do
-                return
-            # create a new cache directory at the path specified by the user
-            cache_path.parent.mkdir(parents=True, exist_ok=True)
-        # duration of training chunks
-        # TODO: handle variable duration case
-        duration = getattr(self, "duration", 0.0)
-
-        # list of possible values for each metadata key
-        metadata_unique_values = defaultdict(list)
-
-        metadata_unique_values["subset"] = Subsets
-
-        if isinstance(self.protocol, SpeakerDiarizationProtocol):
-            metadata_unique_values["scope"] = Scopes
-
-        elif isinstance(self.protocol, SegmentationProtocol):
-            classes = getattr(self, "classes", list())
-
-        # save all protocol data in a dict
-        prepared_data = {}
-
-        prepared_data["protocol_name"] = self.protocol.name
-        # make sure classes attribute exists (and set to None if it did not exist)
-        prepared_data["classes"] = getattr(self, "classes", None)
-        if prepared_data["classes"] is None:
-            classes = list()
-            # metadata_unique_values["classes"] = list(classes)
-        else:
-            classes = prepared_data["classes"]
-
-        audios = list()  # list of path to audio files
-        audio_infos = list()
-        audio_encodings = list()
-        metadata = list()  # list of metadata
-
-        annotated_duration = list()  # total duration of annotated regions (per file)
-        annotated_regions = list()  # annotated regions
-        annotations = list()  # actual annotations
-        annotated_classes = list()  # list of annotated classes (per file)
-        unique_labels = list()
-
-        if self.has_validation:
-            files_iter = itertools.chain(
-                self.protocol.train(), self.protocol.development()
-            )
-        else:
-            files_iter = self.protocol.train()
-
-        for file_id, file in enumerate(files_iter):
-            # gather metadata and update metadata_unique_values so that each metadatum
-            # (e.g. source database or label) is represented by an integer.
-            metadatum = dict()
-
-            # keep track of source database and subset (train, development, or test)
-            if file["database"] not in metadata_unique_values["database"]:
-                metadata_unique_values["database"].append(file["database"])
-            metadatum["database"] = metadata_unique_values["database"].index(
-                file["database"]
-            )
-            metadatum["subset"] = Subsets.index(file["subset"])
-
-            # keep track of speaker label scope (file, database, or global) for speaker diarization protocols
-            if isinstance(self.protocol, SpeakerDiarizationProtocol):
-                metadatum["scope"] = Scopes.index(file["scope"])
-
-            # keep track of list of classes for regular segmentation protocols
-            # Different files may be annotated using a different set of classes
-            # (e.g. one database for speech/music/noise, and another one for male/female/child)
-            if isinstance(self.protocol, SegmentationProtocol):
-                if "classes" in file:
-                    local_classes = file["classes"]
-                else:
-                    local_classes = file["annotation"].labels()
-
-                # if task was not initialized with a fixed list of classes,
-                # we build it as the union of all classes found in files
-                if prepared_data["classes"] is None:
-                    for klass in local_classes:
-                        if klass not in classes:
-                            classes.append(klass)
-                    annotated_classes.append(
-                        [classes.index(klass) for klass in local_classes]
-                    )
-
-                # if task was initialized with a fixed list of classes,
-                # we make sure that all files use a subset of these classes
-                # if they don't, we issue a warning and ignore the extra classes
-                else:
-                    extra_classes = set(local_classes) - set(prepared_data["classes"])
-                    if extra_classes:
-                        warnings.warn(
-                            f"Ignoring extra classes ({', '.join(extra_classes)}) found for file {file['uri']} ({file['database']}). "
-                        )
-                    annotated_classes.append(
-                        [
-                            prepared_data["classes"].index(klass)
-                            for klass in set(local_classes) & set(prepared_data["classes"])
-                        ]
-                    )
-
-            remaining_metadata_keys = set(file) - set(
-                [
-                    "uri",
-                    "database",
-                    "subset",
-                    "audio",
-                    "torchaudio.info",
-                    "scope",
-                    "classes",
-                    "annotation",
-                    "annotated",
-                ]
-            )
-
-            # keep track of any other (integer or string) metadata provided by the protocol
-            # (e.g. a "domain" key for domain-adversarial training)
-            for key in remaining_metadata_keys:
-                value = file[key]
-
-                if isinstance(value, str):
-                    if value not in metadata_unique_values[key]:
-                        metadata_unique_values[key].append(value)
-                    metadatum[key] = metadata_unique_values[key].index(value)
-
-                elif isinstance(value, int):
-                    metadatum[key] = value
-
-                else:
-                    warnings.warn(
-                        f"Ignoring '{key}' metadata because of its type ({type(value)}). Only str and int are supported for now.",
-                        category=UserWarning,
-                    )
-
-            metadata.append(metadatum)
-
-            database_unique_labels = list()
-
-            # reset list of file-scoped labels
-            file_unique_labels = list()
-
-            # path to audio file
-            audios.append(str(file["audio"]))
-
-            # audio info
-            audio_info = file["torchaudio.info"]
-            audio_infos.append(
-                (
-                    audio_info.sample_rate,  # sample rate
-                    audio_info.num_frames,  # number of frames
-                    audio_info.num_channels,  # number of channels
-                    audio_info.bits_per_sample,  # bits per sample
-                )
-            )
-            audio_encodings.append(audio_info.encoding)  # encoding
-
-            # annotated regions and duration
-            _annotated_duration = 0.0
-            for segment in file["annotated"]:
-                # skip annotated regions that are shorter than training chunk duration
-                if segment.duration < duration:
-                    continue
-
-                # append annotated region
-                annotated_region = (
-                    file_id,
-                    segment.duration,
-                    segment.start,
-                )
-                annotated_regions.append(annotated_region)
-
-                # increment annotated duration
-                _annotated_duration += segment.duration
-
-            # append annotated duration
-            annotated_duration.append(_annotated_duration)
-
-            # annotations
-            for segment, _, label in file["annotation"].itertracks(yield_label=True):
-                # "scope" is provided by speaker diarization protocols to indicate
-                # whether speaker labels are local to the file ('file'), consistent across
-                # all files in a database ('database'), or globally consistent ('global')
-
-                if "scope" in file:
-                    # 0 = 'file'
-                    # 1 = 'database'
-                    # 2 = 'global'
-                    scope = Scopes.index(file["scope"])
-
-                    # update list of file-scope labels
-                    if label not in file_unique_labels:
-                        file_unique_labels.append(label)
-                    # and convert label to its (file-scope) index
-                    file_label_idx = file_unique_labels.index(label)
-
-                    database_label_idx = global_label_idx = -1
-
-                    if scope > 0:  # 'database' or 'global'
-                        # update list of database-scope labels
-                        if label not in database_unique_labels:
-                            database_unique_labels.append(label)
-
-                        # and convert label to its (database-scope) index
-                        database_label_idx = database_unique_labels.index(label)
-
-                    if scope > 1:  # 'global'
-                        # update list of global-scope labels
-                        if label not in unique_labels:
-                            unique_labels.append(label)
-                        # and convert label to its (global-scope) index
-                        global_label_idx = unique_labels.index(label)
-
-                # basic segmentation protocols do not provide "scope" information
-                # as classes are global by definition
-
-                else:
-                    try:
-                        file_label_idx = (
-                            database_label_idx
-                        ) = global_label_idx = classes.index(label)
-                    except ValueError:
-                        # skip labels that are not in the list of classes
-                        continue
-
-                annotations.append(
-                    (
-                        file_id,  # index of file
-                        segment.start,  # start time
-                        segment.end,  # end time
-                        file_label_idx,  # file-scope label index
-                        database_label_idx,  # database-scope label index
-                        global_label_idx,  # global-scope index
-                    )
-                )
-
-        # since not all metadata keys are present in all files, fallback to -1 when a key is missing
-        metadata = [
-            tuple(metadatum.get(key, -1) for key in metadata_unique_values)
-            for metadatum in metadata
-        ]
-        dtype = [
-            (key, get_smallest_type(max(m[i] for m in metadata))) for i, key in enumerate(metadata_unique_values)
-        ]
-
-        prepared_data["metadata"] = np.array(metadata, dtype=dtype)
-        metadata.clear()
-        prepared_data["audios"] = np.array(audios, dtype=np.string_)
-        audios.clear()
-
-        # turn list of files metadata into a single numpy array
-        # TODO: improve using https://github.com/pytorch/pytorch/issues/13246#issuecomment-617140519
-        dtype = [
-            ("sample_rate", get_smallest_type(max(ai[0] for ai in audio_infos), unsigned=True)),
-            ("num_frames",  get_smallest_type(max(ai[1] for ai in audio_infos), unsigned=True)),
-            ("num_channels", "B"),
-            ("bits_per_sample", "B"),
-        ]
-        prepared_data["audio_infos"] = np.array(audio_infos, dtype=dtype)
-        audio_infos.clear()
-        prepared_data["audio_encodings"] = np.array(audio_encodings, dtype=np.string_)
-        audio_encodings.clear()
-        prepared_data["annotated_duration"] = np.array(annotated_duration)
-        annotated_duration.clear()
-
-        # turn list of annotated regions into a single numpy array
-        dtype = [
-            ("file_id", get_smallest_type(max(ar[0] for ar in annotated_regions), unsigned=True)),
-            ("duration", "f"),
-            ("start", "f")
-        ]
-        prepared_data["annotated_regions"] = np.array(annotated_regions, dtype=dtype)
-        annotated_regions.clear()
-
-        # convert annotated_classes (which is a list of list of classes, one list of classes per file)
-        # into a single (num_files x num_classes) numpy array:
-        #    * True indicates that this particular class was annotated for this particular file (though it may not be active in this file)
-        #    * False indicates that this particular class was not even annotated (i.e. its absence does not imply that it is not active in this file)
-        if isinstance(self.protocol, SegmentationProtocol) and prepared_data["classes"] is None:
-            prepared_data["classes"] = classes
-        annotated_classes_array = np.zeros(
-            (len(annotated_classes), len(classes)), dtype=np.bool_
-        )
-        for file_id, classes in enumerate(annotated_classes):
-            annotated_classes_array[file_id, classes] = True
-        prepared_data["annotated_classes"] = annotated_classes_array
-        annotated_classes.clear()
-
-        # turn list of annotations into a single numpy array
-        dtype = [
-            ("file_id", get_smallest_type(max(a[0] for a in annotations), unsigned=True)),
-            ("start", "f"),
-            ("end", "f"),
-            ("file_label_idx", get_smallest_type(max(a[3] for a in annotations))),
-            ("database_label_idx", get_smallest_type(max(a[4] for a in annotations))),
-            ("global_label_idx", get_smallest_type(max(a[5] for a in annotations))),
-        ]
-
-        prepared_data["annotations"] = np.array(annotations, dtype=dtype)
-        annotations.clear()
-        prepared_data["metadata_unique_values"] = metadata_unique_values
-
-        if self.has_validation:
-            validation_chunks = list()
-
-            # obtain indexes of files in the validation subset
-            validation_file_ids = np.where(
-                prepared_data["metadata"]["subset"] == Subsets.index("development")
-            )[0]
-
-            # iterate over files in the validation subset
-            for file_id in validation_file_ids:
-                # get annotated regions in file
-                annotated_regions = prepared_data["annotated_regions"][
-                    prepared_data["annotated_regions"]["file_id"] == file_id
-                ]
-
-                # iterate over annotated regions
-                for annotated_region in annotated_regions:
-                    # number of chunks in annotated region
-                    num_chunks = round(annotated_region["duration"] // duration)
-
-                    # iterate over chunks
-                    for c in range(num_chunks):
-                        start_time = annotated_region["start"] + c * duration
-                        validation_chunks.append((file_id, start_time, duration))
-
-            dtype = [
-                ("file_id", get_smallest_type(max(v[0] for v in validation_chunks), unsigned=True)),
-                ("start", "f"),
-                ("duration", "f")
-            ]
-            prepared_data["validation_chunks"] = np.array(validation_chunks, dtype=dtype)
-            validation_chunks.clear()
-
-        self.prepared_data = prepared_data
-        self.has_setup_metadata = True
-
-        # save preparated data on the disk
-        if self.cache_path is not None:
-            with open(self.cache_path, 'wb') as cache_file:
-                np.savez_compressed(cache_file, **prepared_data)
-
-        self.has_prepared_data = True
-
-    def setup(self):
-        """Setup data on each device"""
-        # if all data was assigned to the task, nothing to do
-        if self.has_setup_metadata:
-            return
-        # if no cache directory was provided by the user and task data was not already prepared
-        if self.cache_path is None and not self.has_prepared_data:
-            warnings.warn("No path to the directory containing the cache of prepared data"
-                            " has been specified. Data preparation will therefore be carried out"
-                            " on each process used for training. To speed up data preparation, you"
-                            " can specify a cache directory when instantiating the task.",
-                            stacklevel=1)
-            self.prepare_data()
-            return
-        # load data cached by prepare_data method into the task:
-        try:
-            with open(self.cache_path, 'rb') as cache_file:
-                self.prepared_data = dict(np.load(cache_file, allow_pickle=True))
-        except FileNotFoundError:
-            print("""Cached data for protocol not found. Ensure that prepare_data was
-                    executed correctly and that the path to the task cache is correct""")
-            raise
-        # checks that the task current protocol matches the cached protocol
-        if self.protocol.name != self.prepared_data["protocol_name"]:
-            raise ValueError(
-                f"Protocol specified for the task ({self.protocol.name}) "
-                f"does not correspond to the cached one ({self.prepared_data['protocol_name']})"
-            )
-        self.has_setup_metadata = True
-
+        pass
 
     def setup(self, stage=None):
         """Setup data cached by prepare_data into the task on each device"""
@@ -1072,15 +646,11 @@
     def specifications(self) -> Union[Specifications, Tuple[Specifications]]:
         # setup metadata on-demand the first time specifications are requested and missing
         if not hasattr(self, "_specifications"):
-<<<<<<< HEAD
-            self.setup()
-=======
             raise UnknownSpecificationsError(
                 "Task specifications are not available. This is most likely because they depend on "
                 "the content of the training subset. Use `task.prepare_data()` and `task.setup()` "
                 "to go over the training subset and fix this, or let lightning trainer do that for you in `trainer.fit(model)`."
             )
->>>>>>> a73ded27
         return self._specifications
 
     @specifications.setter
@@ -1089,29 +659,6 @@
     ):
         self._specifications = specifications
 
-<<<<<<< HEAD
-    @property
-    def has_prepared_data(self):
-        # This flag indicates if data for this task was generated, and
-        # optionally saved on the disk
-        return getattr(self, "_has_prepared_data", False)
-
-    @has_prepared_data.setter
-    def has_prepared_data(self, value: bool):
-        self._has_setup_metadata = value
-
-    @property
-    def has_setup_metadata(self):
-        # This flag indicates if data was assigned to this task, directly from prepared
-        # data or by reading in a cached file on the disk
-        return getattr(self, "_has_setup_metadata", False)
-
-    @has_setup_metadata.setter
-    def has_setup_metadata(self, value: bool):
-        self._has_setup_metadata = value
-
-=======
->>>>>>> a73ded27
     def setup_loss_func(self):
         pass
 
